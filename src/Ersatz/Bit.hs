{-# LANGUAGE CPP #-}
{-# LANGUAGE TypeFamilies #-}
{-# LANGUAGE TypeOperators #-}
{-# LANGUAGE FlexibleContexts #-}
{-# LANGUAGE DefaultSignatures #-}
{-# LANGUAGE FlexibleInstances #-}
{-# LANGUAGE DeriveDataTypeable #-}
{-# LANGUAGE UndecidableInstances #-}
{-# LANGUAGE Trustworthy #-}
{-# LANGUAGE Rank2Types #-}
{-# LANGUAGE StandaloneDeriving #-}
{-# OPTIONS_HADDOCK not-home #-}
--------------------------------------------------------------------
-- |
-- Copyright :  © Edward Kmett 2010-2014, Johan Kiviniemi 2013
-- License   :  BSD3
-- Maintainer:  Edward Kmett <ekmett@gmail.com>
-- Stability :  experimental
-- Portability: non-portable
--
--------------------------------------------------------------------
module Ersatz.Bit
  ( Bit(..)
  , assert
  , Boolean(..)
  ) where

import Prelude hiding ((&&),(||),not,and,or,all,any)
import qualified Prelude

import Control.Applicative
import Control.Monad.State
#if __GLASGOW_HASKELL__ < 710
import Data.Foldable (Foldable, toList)
#else
import Data.Foldable (toList)
#endif
import qualified Data.Foldable as Foldable
import qualified Data.Traversable as Traversable
import Data.Sequence (Seq, (<|), (|>), (><))
import qualified Data.Sequence as Seq
import Data.Typeable
import Ersatz.Codec
import Ersatz.Internal.Formula
import Ersatz.Internal.Literal
import Ersatz.Internal.StableName
import Ersatz.Problem
import Ersatz.Solution
import Ersatz.Variable
import GHC.Generics
import System.IO.Unsafe

infixr 3 &&, &&#
infixr 2 ||, ||#
infixr 0 ==>

-- Bit

-- | A 'Bit' provides a reference to a possibly indeterminate boolean
-- value that can be determined by an external SAT solver.
data Bit
<<<<<<< HEAD
  = And (Seq Bit)
  | Xor Bit Bit
  | Mux Bit Bit Bit
  | Not Bit
=======
  = And !(Seq Bit)
  | Or !(Seq Bit) -- ^ not needed because of AIG conversion
  | Xor !Bit !Bit
  | Mux !Bit !Bit !Bit
  | Not !Bit
>>>>>>> 659c600f
  | Var !Literal
  | Run ( forall m s . (MonadState s m, HasSAT s) => m Bit )
  deriving (Typeable)

instance Show Bit where -- dummy

instance Boolean Bit where
  -- improve the stablemap this way
  bool True  = true
  bool False = false
  true  = Var literalTrue
  false = Var literalFalse

  (&&) = and2
  a || b = not (not a && not b)

  not (Not c) = c
  not (Var l) = Var (negateLiteral l)
  not c       = Not c

  a `xor` Var (Literal (-1)) = a
  Var (Literal (-1)) `xor` b = b
  a `xor` Var (Literal 1) = not a
  Var (Literal 1) `xor` b = not b
  -- following 3 clauses might enable some AIG magic
  Not a `xor` Not b = Xor a b
  a `xor` Not b = Not (Xor a b)
  Not a `xor` b = Not (Xor a b)
  a `xor` b    = Xor a b

  and = Foldable.foldl' (&&) true
  or  = not . and . map not . toList

  all p = Foldable.foldl' (\res b -> res && p b) true
  any p = not . all (not . p)

  choose f _ (Var (Literal (-1))) = f
  choose _ t (Var (Literal 1))    = t
  choose t f (Not s) = choose f t s 
  choose f t s = Mux f t s

and2 :: Bit -> Bit -> Bit
and2 a@(Var (Literal (-1))) _ = a
and2 _ b@(Var (Literal (-1))) = b
and2 a (Var (Literal 1)) = a
and2 (Var (Literal 1)) b = b
and2 (And as) (And bs) = And (as >< bs)
and2 (And as) b      = And (as |> b)
and2 a (And bs) = And (a <| bs)
and2 a b = And (a <| b <| Seq.empty)

instance Variable Bit where
  literally = liftM Var . literally

-- a Bit you don't assert is actually a boolean function that you can evaluate later after compilation
instance Codec Bit where
  type Decoded Bit = Bool
  encode = bool
  decode sol b
      = maybe (pure False <|> pure True) pure $ 
        solutionStableName sol (unsafePerformIO (makeStableName' b))
     -- The StableName didn’t have an associated literal with a solution,
     -- recurse to compute the value.
    <|> case b of
          And cs  -> andMaybeBools . toList $ decode sol <$> cs
          Xor x y -> xor <$> decode sol x <*> decode sol y
          Mux cf ct cp -> do
            p <- decode sol cp
            decode sol $ if p then ct else cf
          Not c'  -> not <$> decode sol c'
          Var l   -> decode sol l
    where
      andMaybeBools :: [Maybe Bool] -> Maybe Bool
      andMaybeBools mbs
        | any not knowns = Just False  -- One is known to be false.
        | null unknowns  = Just True   -- All are known to be true.
        | otherwise      = Nothing     -- Unknown.
        where
          (unknowns, knowns) = partitionMaybes mbs

      orMaybeBools :: [Maybe Bool] -> Maybe Bool
      orMaybeBools mbs
        | or knowns     = Just True   -- One is known to be true.
        | null unknowns = Just False  -- All are known to be false.
        | otherwise     = Nothing     -- Unknown.
        where
          (unknowns, knowns) = partitionMaybes mbs

      partitionMaybes :: [Maybe a] -> ([()], [a])
      partitionMaybes = foldr go ([],[])
        where
          go Nothing  ~(ns, js) = (():ns, js)
          go (Just a) ~(ns, js) = (ns,    a:js)

-- | Assert claims that 'Bit' must be 'true' in any satisfying interpretation
-- of the current problem.
assert :: (MonadState s m, HasSAT s) => Bit -> m ()
assert (And bs) = Foldable.for_ bs assert
-- the following (when switched on, False => True) produces extra clauses, why?
assert (Not (And bs)) | False = do
  ls <- Traversable.for bs runBit
  assertFormula $ fromClause $ foldMap (fromLiteral . negateLiteral) ls
assert b = do
  l <- runBit b
  assertFormula (formulaLiteral l)

-- | Convert a 'Bit' to a 'Literal'.
runBit :: (MonadState s m, HasSAT s) => Bit -> m Literal
runBit (Not c) = negateLiteral `liftM` runBit c
runBit (Var l) = return l
runBit (Run action) = action >>= runBit
runBit b = generateLiteral b $ \out ->
  assertFormula =<< case b of
    And bs    -> formulaAnd out `liftM` mapM runBit (toList bs)
<<<<<<< HEAD
=======
    Or  bs    -> error "should not happen (AIG)"
              -- formulaOr  out `liftM` mapM runBit (toList bs)
>>>>>>> 659c600f
    Xor x y   -> liftM2 (formulaXor out) (runBit x) (runBit y)
    Mux x y p -> liftM3 (formulaMux out) (runBit x) (runBit y) (runBit p)

    -- Already handled above but GHC doesn't realize it.
    Not _ -> error "Unreachable"
    Var _ -> error "Unreachable"

class GBoolean f where
  gbool :: Bool -> f a
  (&&#) :: f a -> f a -> f a
  (||#) :: f a -> f a -> f a
  gnot :: f a -> f a
  gall :: Foldable t => (a -> f b) -> t a -> f b
  gany :: Foldable t => (a -> f b) -> t a -> f b
  gxor :: f a -> f a -> f a

instance GBoolean V1 where
  gbool x    = x `seq` error "GBoolean[V1].gbool"
  x &&# y    = x `seq` y `seq` error "GBoolean[V1].&&#"
  x ||# y    = x `seq` y `seq` error "GBoolean[V1].||#"
  gnot x     = x `seq` error "GBoolean[V1].gnot"
  gall x y   = x `seq` y `seq` error "GBoolean[V1].gall"
  gany x y   = x `seq` y `seq` error "GBoolean[V1].gany"
  gxor x y   = x `seq` y `seq` error "GBoolean[V1].gxor"

instance GBoolean U1 where
  gbool _    = U1
  U1 &&# U1  = U1
  U1 ||# U1  = U1
  gnot U1    = U1
  gall _ _   = U1
  gany _ _   = U1
  gxor _ _   = U1

instance (GBoolean f, GBoolean g) => GBoolean (f :*: g) where
  gbool x = gbool x :*: gbool x
  (a :*: b) &&#  (c :*: d) = (a &&# c)  :*: (b &&# d)
  (a :*: b) ||#  (c :*: d) = (a ||# c)  :*: (b ||# d)
  gnot (a :*: b) = gnot a :*: gnot b
  gall p xs = gall id ls :*: gall id rs
    where (ls, rs) = gunzip . map p . toList $ xs
  gany p xs = gany id ls :*: gany id rs
    where (ls, rs) = gunzip . map p . toList $ xs
  gxor (a :*: b) (c :*: d) = gxor a c :*: gxor b d

instance Boolean a => GBoolean (K1 i a) where
  gbool = K1 . bool
  K1 a &&# K1 b = K1 (a && b)
  K1 a ||# K1 b = K1 (a || b)
  gnot (K1 a) = K1 (not a)
  gall p as = K1 (all (unK1 . p) as)
  gany p as = K1 (any (unK1 . p) as)
  gxor (K1 a) (K1 b) = K1 (xor a b)

instance GBoolean a => GBoolean (M1 i c a) where
  gbool = M1 . gbool
  M1 a &&# M1 b = M1 (a &&# b)
  M1 a ||# M1 b = M1 (a ||# b)
  gnot (M1 a) = M1 (gnot a)
  gall p as = M1 (gall (unM1 . p) as)
  gany p as = M1 (gany (unM1 . p) as)
  gxor (M1 a) (M1 b) = M1 (gxor a b)

-- | The normal 'Bool' operators in Haskell are not overloaded. This
-- provides a richer set that are.
--
-- Instances for this class for product-like types can be automatically derived
-- for any type that is an instance of 'Generic'
class Boolean b where
  -- | Lift a 'Bool'
  bool :: Bool -> b
  -- |
  -- @'true' = 'bool' 'True'@
  true :: b
  true = bool True
  -- |
  -- @'false' = 'bool' 'False'@
  false :: b
  false = bool False

  -- | Logical conjunction.
  (&&) :: b -> b -> b

  -- | Logical disjunction (inclusive or).
  (||) :: b -> b -> b

  -- | Logical implication.
  (==>) :: b -> b -> b
  x ==> y = not x || y

  -- | Logical negation
  not :: b -> b

  -- | The logical conjunction of several values.
  and :: Foldable t => t b -> b
  and = Ersatz.Bit.all id  -- qualified for HLint

  -- | The logical disjunction of several values.
  or :: Foldable t => t b -> b
  or = Ersatz.Bit.any id  -- qualified for HLint

  -- | The negated logical conjunction of several values.
  --
  -- @'nand' = 'not' . 'and'@
  nand :: Foldable t => t b -> b
  nand = not . and

  -- | The negated logical disjunction of several values.
  --
  -- @'nor' = 'not' . 'or'@
  nor :: Foldable t => t b -> b
  nor = not . or

  -- | The logical conjunction of the mapping of a function over several values.
  all :: Foldable t => (a -> b) -> t a -> b

  -- | The logical disjunction of the mapping of a function over several values.
  any :: Foldable t => (a -> b) -> t a -> b

  -- | Exclusive-or
  xor :: b -> b -> b

  -- | Choose between two alternatives based on a selector bit.
  choose :: b  -- ^ False branch
         -> b  -- ^ True branch
         -> b  -- ^ Predicate/selector branch
         -> b
  choose f t s = (f && not s) || (t && s)

#ifndef HLINT
  default bool :: (Generic b, GBoolean (Rep b)) => Bool -> b
  bool = to . gbool

  default (&&) :: (Generic b, GBoolean (Rep b)) => b -> b -> b
  x && y = to (from x &&# from y)

  default (||) :: (Generic b, GBoolean (Rep b)) => b -> b -> b
  x || y = to (from x ||# from y)

  default not :: (Generic b, GBoolean (Rep b)) => b -> b
  not = to . gnot . from

  default all :: (Foldable t, Generic b, GBoolean (Rep b)) => (a -> b) -> t a -> b
  all p = to . gall (from . p)

  default any :: (Foldable t, Generic b, GBoolean (Rep b)) => (a -> b) -> t a -> b
  any p = to . gany (from . p)

  default xor :: (Generic b, GBoolean (Rep b)) => b -> b -> b
  xor x y = to (from x `gxor` from y)
#endif

instance Boolean Bool where
  bool = id
  true = True
  false = False

  (&&) = (Prelude.&&)
  (||) = (Prelude.||)

  not = Prelude.not

  and = Foldable.and
  or  = Foldable.or

  all = Foldable.all
  any = Foldable.any

  xor = (/=)

  choose f _ False = f
  choose _ t True  = t

gunzip :: [(f :*: g) a] -> ([f a], [g a])
gunzip = foldr go ([],[])
  where go (a :*: b) ~(as, bs) = (a:as, b:bs)<|MERGE_RESOLUTION|>--- conflicted
+++ resolved
@@ -59,23 +59,24 @@
 -- | A 'Bit' provides a reference to a possibly indeterminate boolean
 -- value that can be determined by an external SAT solver.
 data Bit
-<<<<<<< HEAD
-  = And (Seq Bit)
-  | Xor Bit Bit
-  | Mux Bit Bit Bit
-  | Not Bit
-=======
   = And !(Seq Bit)
-  | Or !(Seq Bit) -- ^ not needed because of AIG conversion
   | Xor !Bit !Bit
   | Mux !Bit !Bit !Bit
   | Not !Bit
->>>>>>> 659c600f
   | Var !Literal
   | Run ( forall m s . (MonadState s m, HasSAT s) => m Bit )
   deriving (Typeable)
 
-instance Show Bit where -- dummy
+instance Show Bit where
+  showsPrec d (And xs)  = showParen (d > 10) $
+    showString "And " . showsPrec 11 xs
+  showsPrec d (Xor x y) = showParen (d > 10) $
+    showString "Xor " . showsPrec 11 x . showChar ' ' . showsPrec 11 y
+  showsPrec d (Mux x y z) = showParen (d > 10) $
+    showString "Mux " . showsPrec 11 x . showChar ' ' . showsPrec 11 y . showChar ' ' . showsPrec 11 z
+  showsPrec d (Not x)  = showParen (d > 10) $ showString "Not " . showsPrec 11 x
+  showsPrec d (Var x)  = showParen (d > 10) $ showString "Var " . showsPrec 11 x
+  showsPrec d (Run x)  = showParen (d > 10) $ showString "Run ..."
 
 instance Boolean Bit where
   -- improve the stablemap this way
@@ -185,11 +186,6 @@
 runBit b = generateLiteral b $ \out ->
   assertFormula =<< case b of
     And bs    -> formulaAnd out `liftM` mapM runBit (toList bs)
-<<<<<<< HEAD
-=======
-    Or  bs    -> error "should not happen (AIG)"
-              -- formulaOr  out `liftM` mapM runBit (toList bs)
->>>>>>> 659c600f
     Xor x y   -> liftM2 (formulaXor out) (runBit x) (runBit y)
     Mux x y p -> liftM3 (formulaMux out) (runBit x) (runBit y) (runBit p)
 
