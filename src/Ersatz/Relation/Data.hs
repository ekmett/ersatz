--- conflicted
+++ resolved
@@ -10,23 +10,15 @@
 , identity
 -- * Components
 , bounds, (!), indices, assocs, elems
-<<<<<<< HEAD
 , domain, codomain, universe
 , universeSize
 , is_homogeneous
+, card
 -- * Pretty printing
 , table
 )  where
 
-import Prelude hiding ( and, (&&) )
-=======
-, card
--- *
-, table
-)  where
-
-import Prelude hiding ( and, any )
->>>>>>> 97c0b8d4
+import Prelude hiding ( and, (&&), any )
 
 import Ersatz.Bit
 import Ersatz.Bits ( Bits, sumBit )
@@ -190,7 +182,6 @@
 (!) :: (Ix a, Ix b) => Relation a b -> (a, b) -> Bit
 Relation r ! p = r A.! p
 
-<<<<<<< HEAD
 -- | The domain \(A\) of a relation \(R \subseteq A \times B\). 
 domain :: (Ix a, Ix b) => Relation a b -> [a]
 domain r =
@@ -223,12 +214,10 @@
   let ((a,b),(c,d)) = bounds r 
   in (a == b) && (c == d)
 
-=======
 -- | The number of pairs \( (x,y) \in R \) for the given relation
 -- \( R \subseteq A \times B \).
 card :: (Ix a, Ix b) => Relation a b -> Bits
 card = sumBit . elems
->>>>>>> 97c0b8d4
 
 -- | Print a satisfying assignment from a SAT solver, where the assignment is interpreted as a relation.
 -- @putStrLn $ table \</assignment/\>@ corresponds to the matrix representation of this relation.
@@ -238,12 +227,5 @@
     let ((a,b),(c,d)) = A.bounds r
     x <- A.range (a,c)
     return $ unwords $ do
-<<<<<<< HEAD
         y <- A.range (b,d)
-        return $ if r A.! (x,y) then "*" else "."
-
-
-=======
-        y <- [ b .. d ]
-        return $ if r A.! (x,y) then "*" else "."
->>>>>>> 97c0b8d4
+        return $ if r A.! (x,y) then "*" else "."